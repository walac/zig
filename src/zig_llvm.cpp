/*
 * Copyright (c) 2015 Andrew Kelley
 *
 * This file is part of zig, which is MIT licensed.
 * See http://opensource.org/licenses/MIT
 */


/*
 * The point of this file is to contain all the LLVM C++ API interaction so that:
 * 1. The compile time of other files is kept under control.
 * 2. Provide a C interface to the LLVM functions we need for self-hosting purposes.
 * 3. Prevent C++ from infecting the rest of the project.
 */

#include "zig_llvm.hpp"

#include <llvm/Analysis/TargetLibraryInfo.h>
#include <llvm/Analysis/TargetTransformInfo.h>
#include <llvm/IR/DIBuilder.h>
#include <llvm/IR/DiagnosticInfo.h>
#include <llvm/IR/IRBuilder.h>
#include <llvm/IR/InlineAsm.h>
#include <llvm/IR/Instructions.h>
#include <llvm/IR/LegacyPassManager.h>
#include <llvm/IR/Module.h>
#include <llvm/IR/Verifier.h>
#include <llvm/InitializePasses.h>
#include <llvm/MC/SubtargetFeature.h>
#include <llvm/PassRegistry.h>
#include <llvm/Support/FileSystem.h>
#include <llvm/Support/TargetParser.h>
#include <llvm/Support/raw_ostream.h>
#include <llvm/Target/TargetMachine.h>
#include <llvm/Transforms/IPO.h>
#include <llvm/Transforms/IPO/PassManagerBuilder.h>
#include <llvm/Transforms/IPO/AlwaysInliner.h>
#include <llvm/Transforms/Scalar.h>

#include <lld/Common/Driver.h>

using namespace llvm;

void ZigLLVMInitializeLoopStrengthReducePass(LLVMPassRegistryRef R) {
    initializeLoopStrengthReducePass(*unwrap(R));
}

void ZigLLVMInitializeLowerIntrinsicsPass(LLVMPassRegistryRef R) {
    initializeLowerIntrinsicsPass(*unwrap(R));
}

char *ZigLLVMGetHostCPUName(void) {
    std::string str = sys::getHostCPUName();
    return strdup(str.c_str());
}

char *ZigLLVMGetNativeFeatures(void) {
    SubtargetFeatures features;

    StringMap<bool> host_features;
    if (sys::getHostCPUFeatures(host_features)) {
        for (auto &F : host_features)
            features.AddFeature(F.first(), F.second);
    }

    return strdup(features.getString().c_str());
}

static void addDiscriminatorsPass(const PassManagerBuilder &Builder, legacy::PassManagerBase &PM) {
  PM.add(createAddDiscriminatorsPass());
}

#ifndef NDEBUG
static const bool assertions_on = true;
#else
static const bool assertions_on = false;
#endif

bool ZigLLVMTargetMachineEmitToFile(LLVMTargetMachineRef targ_machine_ref, LLVMModuleRef module_ref,
        const char *filename, ZigLLVM_EmitOutputType output_type, char **error_message, bool is_debug)
{
    std::error_code EC;
    raw_fd_ostream dest(filename, EC, sys::fs::F_None);
    if (EC) {
        *error_message = strdup(EC.message().c_str());
        return true;
    }
    TargetMachine* target_machine = reinterpret_cast<TargetMachine*>(targ_machine_ref);
    target_machine->setO0WantsFastISel(true);

    Module* module = unwrap(module_ref);

    PassManagerBuilder *PMBuilder = new PassManagerBuilder();
    PMBuilder->OptLevel = target_machine->getOptLevel();
    PMBuilder->SizeLevel = 0;

    PMBuilder->DisableTailCalls = is_debug;
    PMBuilder->DisableUnitAtATime = is_debug;
    PMBuilder->DisableUnrollLoops = is_debug;
    PMBuilder->SLPVectorize = !is_debug;
    PMBuilder->LoopVectorize = !is_debug;
    PMBuilder->RerollLoops = !is_debug;
    PMBuilder->NewGVN = !is_debug;
    PMBuilder->DisableGVNLoadPRE = is_debug;
    PMBuilder->VerifyInput = assertions_on;
    PMBuilder->VerifyOutput = assertions_on;
    PMBuilder->MergeFunctions = !is_debug;
    PMBuilder->PrepareForLTO = false;
    PMBuilder->PrepareForThinLTO = false;
    PMBuilder->PerformThinLTO = false;

    TargetLibraryInfoImpl tlii(Triple(module->getTargetTriple()));
    PMBuilder->LibraryInfo = &tlii;

    if (is_debug) {
        PMBuilder->Inliner = createAlwaysInlinerLegacyPass(false);
    } else {
        target_machine->adjustPassManager(*PMBuilder);

        PMBuilder->addExtension(PassManagerBuilder::EP_EarlyAsPossible, addDiscriminatorsPass);
        PMBuilder->Inliner = createFunctionInliningPass(PMBuilder->OptLevel, PMBuilder->SizeLevel, false);
    }

    // Set up the per-function pass manager.
    legacy::FunctionPassManager FPM = legacy::FunctionPassManager(module);
    FPM.add(new TargetLibraryInfoWrapperPass(tlii));
    FPM.add(createTargetTransformInfoWrapperPass(target_machine->getTargetIRAnalysis()));
    if (assertions_on) {
        FPM.add(createVerifierPass());
    }
    PMBuilder->populateFunctionPassManager(FPM);

    // Set up the per-module pass manager.
    legacy::PassManager MPM;
    MPM.add(createTargetTransformInfoWrapperPass(target_machine->getTargetIRAnalysis()));
    PMBuilder->populateModulePassManager(MPM);

    // Set output pass.
    TargetMachine::CodeGenFileType ft;
    if (output_type != ZigLLVM_EmitLLVMIr) {
        switch (output_type) {
            case ZigLLVM_EmitAssembly:
                ft = TargetMachine::CGFT_AssemblyFile;
                break;
            case ZigLLVM_EmitBinary:
                ft = TargetMachine::CGFT_ObjectFile;
                break;
            default:
                abort();
        }

        if (target_machine->addPassesToEmitFile(MPM, dest, ft)) {
            *error_message = strdup("TargetMachine can't emit a file of this type");
            return true;
        }
    }

    // run per function optimization passes
    FPM.doInitialization();
    for (Function &F : *module)
      if (!F.isDeclaration())
        FPM.run(F);
    FPM.doFinalization();

    MPM.run(*module);

    if (output_type == ZigLLVM_EmitLLVMIr) {
        if (LLVMPrintModuleToFile(module_ref, filename, error_message)) {
            return true;
        }
    }

    return false;
}


LLVMValueRef ZigLLVMBuildCall(LLVMBuilderRef B, LLVMValueRef Fn, LLVMValueRef *Args,
        unsigned NumArgs, unsigned CC, bool always_inline, const char *Name)
{
    CallInst *call_inst = CallInst::Create(unwrap(Fn), makeArrayRef(unwrap(Args), NumArgs), Name);
    call_inst->setCallingConv(CC);
    if (always_inline) {
        call_inst->addAttribute(AttributeList::FunctionIndex, Attribute::AlwaysInline);
    }
    return wrap(unwrap(B)->Insert(call_inst));
}

void ZigLLVMFnSetSubprogram(LLVMValueRef fn, ZigLLVMDISubprogram *subprogram) {
    assert( isa<Function>(unwrap(fn)) );
    Function *unwrapped_function = reinterpret_cast<Function*>(unwrap(fn));
    unwrapped_function->setSubprogram(reinterpret_cast<DISubprogram*>(subprogram));
}


ZigLLVMDIType *ZigLLVMCreateDebugPointerType(ZigLLVMDIBuilder *dibuilder, ZigLLVMDIType *pointee_type,
        uint64_t size_in_bits, uint64_t align_in_bits, const char *name)
{
    DIType *di_type = reinterpret_cast<DIBuilder*>(dibuilder)->createPointerType(
            reinterpret_cast<DIType*>(pointee_type), size_in_bits, align_in_bits, Optional<unsigned>(), name);
    return reinterpret_cast<ZigLLVMDIType*>(di_type);
}

ZigLLVMDIType *ZigLLVMCreateDebugBasicType(ZigLLVMDIBuilder *dibuilder, const char *name,
        uint64_t size_in_bits, unsigned encoding)
{
    DIType *di_type = reinterpret_cast<DIBuilder*>(dibuilder)->createBasicType(
            name, size_in_bits, encoding);
    return reinterpret_cast<ZigLLVMDIType*>(di_type);
}

ZigLLVMDIType *ZigLLVMCreateDebugArrayType(ZigLLVMDIBuilder *dibuilder, uint64_t size_in_bits,
        uint64_t align_in_bits, ZigLLVMDIType *elem_type, int elem_count)
{
    SmallVector<Metadata *, 1> subrange;
    subrange.push_back(reinterpret_cast<DIBuilder*>(dibuilder)->getOrCreateSubrange(0, elem_count));
    DIType *di_type = reinterpret_cast<DIBuilder*>(dibuilder)->createArrayType(
            size_in_bits, align_in_bits,
            reinterpret_cast<DIType*>(elem_type),
            reinterpret_cast<DIBuilder*>(dibuilder)->getOrCreateArray(subrange));
    return reinterpret_cast<ZigLLVMDIType*>(di_type);
}

ZigLLVMDIEnumerator *ZigLLVMCreateDebugEnumerator(ZigLLVMDIBuilder *dibuilder, const char *name, int64_t val) {
    DIEnumerator *di_enumerator = reinterpret_cast<DIBuilder*>(dibuilder)->createEnumerator(name, val);
    return reinterpret_cast<ZigLLVMDIEnumerator*>(di_enumerator);
}

ZigLLVMDIType *ZigLLVMCreateDebugEnumerationType(ZigLLVMDIBuilder *dibuilder, ZigLLVMDIScope *scope,
        const char *name, ZigLLVMDIFile *file, unsigned line_number, uint64_t size_in_bits,
        uint64_t align_in_bits, ZigLLVMDIEnumerator **enumerator_array, int enumerator_array_len,
        ZigLLVMDIType *underlying_type, const char *unique_id)
{
    SmallVector<Metadata *, 8> fields;
    for (int i = 0; i < enumerator_array_len; i += 1) {
        DIEnumerator *dienumerator = reinterpret_cast<DIEnumerator*>(enumerator_array[i]);
        fields.push_back(dienumerator);
    }
    DIType *di_type = reinterpret_cast<DIBuilder*>(dibuilder)->createEnumerationType(
            reinterpret_cast<DIScope*>(scope),
            name,
            reinterpret_cast<DIFile*>(file),
            line_number, size_in_bits, align_in_bits,
            reinterpret_cast<DIBuilder*>(dibuilder)->getOrCreateArray(fields),
            reinterpret_cast<DIType*>(underlying_type),
            unique_id);
    return reinterpret_cast<ZigLLVMDIType*>(di_type);
}

ZigLLVMDIType *ZigLLVMCreateDebugMemberType(ZigLLVMDIBuilder *dibuilder, ZigLLVMDIScope *scope,
        const char *name, ZigLLVMDIFile *file, unsigned line, uint64_t size_in_bits,
        uint64_t align_in_bits, uint64_t offset_in_bits, unsigned flags, ZigLLVMDIType *type)
{
    assert(flags == 0);
    DIType *di_type = reinterpret_cast<DIBuilder*>(dibuilder)->createMemberType(
            reinterpret_cast<DIScope*>(scope),
            name,
            reinterpret_cast<DIFile*>(file),
            line, size_in_bits, align_in_bits, offset_in_bits, DINode::FlagZero,
            reinterpret_cast<DIType*>(type));
    return reinterpret_cast<ZigLLVMDIType*>(di_type);
}

ZigLLVMDIType *ZigLLVMCreateDebugUnionType(ZigLLVMDIBuilder *dibuilder, ZigLLVMDIScope *scope,
        const char *name, ZigLLVMDIFile *file, unsigned line_number, uint64_t size_in_bits,
        uint64_t align_in_bits, unsigned flags, ZigLLVMDIType **types_array, int types_array_len,
        unsigned run_time_lang, const char *unique_id)
{
    SmallVector<Metadata *, 8> fields;
    for (int i = 0; i < types_array_len; i += 1) {
        DIType *ditype = reinterpret_cast<DIType*>(types_array[i]);
        fields.push_back(ditype);
    }
    assert(flags == 0);
    DIType *di_type = reinterpret_cast<DIBuilder*>(dibuilder)->createUnionType(
            reinterpret_cast<DIScope*>(scope),
            name,
            reinterpret_cast<DIFile*>(file),
            line_number, size_in_bits, align_in_bits, DINode::FlagZero,
            reinterpret_cast<DIBuilder*>(dibuilder)->getOrCreateArray(fields),
            run_time_lang, unique_id);
    return reinterpret_cast<ZigLLVMDIType*>(di_type);
}

ZigLLVMDIType *ZigLLVMCreateDebugStructType(ZigLLVMDIBuilder *dibuilder, ZigLLVMDIScope *scope,
        const char *name, ZigLLVMDIFile *file, unsigned line_number, uint64_t size_in_bits,
        uint64_t align_in_bits, unsigned flags, ZigLLVMDIType *derived_from,
        ZigLLVMDIType **types_array, int types_array_len, unsigned run_time_lang, ZigLLVMDIType *vtable_holder,
        const char *unique_id)
{
    SmallVector<Metadata *, 8> fields;
    for (int i = 0; i < types_array_len; i += 1) {
        DIType *ditype = reinterpret_cast<DIType*>(types_array[i]);
        fields.push_back(ditype);
    }
    assert(flags == 0);
    DIType *di_type = reinterpret_cast<DIBuilder*>(dibuilder)->createStructType(
            reinterpret_cast<DIScope*>(scope),
            name,
            reinterpret_cast<DIFile*>(file),
            line_number, size_in_bits, align_in_bits, DINode::FlagZero,
            reinterpret_cast<DIType*>(derived_from),
            reinterpret_cast<DIBuilder*>(dibuilder)->getOrCreateArray(fields),
            run_time_lang,
            reinterpret_cast<DIType*>(vtable_holder),
            unique_id);
    return reinterpret_cast<ZigLLVMDIType*>(di_type);
}

ZigLLVMDIType *ZigLLVMCreateReplaceableCompositeType(ZigLLVMDIBuilder *dibuilder, unsigned tag,
        const char *name, ZigLLVMDIScope *scope, ZigLLVMDIFile *file, unsigned line)
{
    DIType *di_type = reinterpret_cast<DIBuilder*>(dibuilder)->createReplaceableCompositeType(
            tag, name,
            reinterpret_cast<DIScope*>(scope),
            reinterpret_cast<DIFile*>(file),
            line);
    return reinterpret_cast<ZigLLVMDIType*>(di_type);
}

ZigLLVMDIType *ZigLLVMCreateDebugForwardDeclType(ZigLLVMDIBuilder *dibuilder, unsigned tag,
        const char *name, ZigLLVMDIScope *scope, ZigLLVMDIFile *file, unsigned line)
{
    DIType *di_type = reinterpret_cast<DIBuilder*>(dibuilder)->createForwardDecl(
            tag, name,
            reinterpret_cast<DIScope*>(scope),
            reinterpret_cast<DIFile*>(file),
            line);
    return reinterpret_cast<ZigLLVMDIType*>(di_type);
}

void ZigLLVMReplaceTemporary(ZigLLVMDIBuilder *dibuilder, ZigLLVMDIType *type,
        ZigLLVMDIType *replacement)
{
    reinterpret_cast<DIBuilder*>(dibuilder)->replaceTemporary(
            TempDIType(reinterpret_cast<DIType*>(type)),
            reinterpret_cast<DIType*>(replacement));
}

void ZigLLVMReplaceDebugArrays(ZigLLVMDIBuilder *dibuilder, ZigLLVMDIType *type,
        ZigLLVMDIType **types_array, int types_array_len)
{
    SmallVector<Metadata *, 8> fields;
    for (int i = 0; i < types_array_len; i += 1) {
        DIType *ditype = reinterpret_cast<DIType*>(types_array[i]);
        fields.push_back(ditype);
    }
    DICompositeType *composite_type = (DICompositeType*)reinterpret_cast<DIType*>(type);
    reinterpret_cast<DIBuilder*>(dibuilder)->replaceArrays(
            composite_type,
            reinterpret_cast<DIBuilder*>(dibuilder)->getOrCreateArray(fields));
}

ZigLLVMDIType *ZigLLVMCreateSubroutineType(ZigLLVMDIBuilder *dibuilder_wrapped,
        ZigLLVMDIType **types_array, int types_array_len, unsigned flags)
{
    SmallVector<Metadata *, 8> types;
    for (int i = 0; i < types_array_len; i += 1) {
        DIType *ditype = reinterpret_cast<DIType*>(types_array[i]);
        types.push_back(ditype);
    }
    assert(flags == 0);
    DIBuilder *dibuilder = reinterpret_cast<DIBuilder*>(dibuilder_wrapped);
    DISubroutineType *subroutine_type = dibuilder->createSubroutineType(
            dibuilder->getOrCreateTypeArray(types),
            DINode::FlagZero);
    DIType *ditype = subroutine_type;
    return reinterpret_cast<ZigLLVMDIType*>(ditype);
}

unsigned ZigLLVMEncoding_DW_ATE_unsigned(void) {
    return dwarf::DW_ATE_unsigned;
}

unsigned ZigLLVMEncoding_DW_ATE_signed(void) {
    return dwarf::DW_ATE_signed;
}

unsigned ZigLLVMEncoding_DW_ATE_float(void) {
    return dwarf::DW_ATE_float;
}

unsigned ZigLLVMEncoding_DW_ATE_boolean(void) {
    return dwarf::DW_ATE_boolean;
}

unsigned ZigLLVMEncoding_DW_ATE_unsigned_char(void) {
    return dwarf::DW_ATE_unsigned_char;
}

unsigned ZigLLVMEncoding_DW_ATE_signed_char(void) {
    return dwarf::DW_ATE_signed_char;
}

unsigned ZigLLVMLang_DW_LANG_C99(void) {
    return dwarf::DW_LANG_C99;
}

unsigned ZigLLVMTag_DW_variable(void) {
    return dwarf::DW_TAG_variable;
}

unsigned ZigLLVMTag_DW_structure_type(void) {
    return dwarf::DW_TAG_structure_type;
}

unsigned ZigLLVMTag_DW_union_type(void) {
    return dwarf::DW_TAG_union_type;
}

ZigLLVMDIBuilder *ZigLLVMCreateDIBuilder(LLVMModuleRef module, bool allow_unresolved) {
    DIBuilder *di_builder = new DIBuilder(*unwrap(module), allow_unresolved);
    return reinterpret_cast<ZigLLVMDIBuilder *>(di_builder);
}

void ZigLLVMSetCurrentDebugLocation(LLVMBuilderRef builder, int line, int column, ZigLLVMDIScope *scope) {
    unwrap(builder)->SetCurrentDebugLocation(DebugLoc::get(
                line, column, reinterpret_cast<DIScope*>(scope)));
}

void ZigLLVMClearCurrentDebugLocation(LLVMBuilderRef builder) {
    unwrap(builder)->SetCurrentDebugLocation(DebugLoc());
}


ZigLLVMDILexicalBlock *ZigLLVMCreateLexicalBlock(ZigLLVMDIBuilder *dbuilder, ZigLLVMDIScope *scope,
        ZigLLVMDIFile *file, unsigned line, unsigned col)
{
    DILexicalBlock *result = reinterpret_cast<DIBuilder*>(dbuilder)->createLexicalBlock(
            reinterpret_cast<DIScope*>(scope),
            reinterpret_cast<DIFile*>(file),
            line,
            col);
    return reinterpret_cast<ZigLLVMDILexicalBlock*>(result);
}

ZigLLVMDILocalVariable *ZigLLVMCreateAutoVariable(ZigLLVMDIBuilder *dbuilder,
        ZigLLVMDIScope *scope, const char *name, ZigLLVMDIFile *file, unsigned line_no,
        ZigLLVMDIType *type, bool always_preserve, unsigned flags)
{
    assert(flags == 0);
    DILocalVariable *result = reinterpret_cast<DIBuilder*>(dbuilder)->createAutoVariable(
            reinterpret_cast<DIScope*>(scope),
            name,
            reinterpret_cast<DIFile*>(file),
            line_no,
            reinterpret_cast<DIType*>(type),
            always_preserve,
            DINode::FlagZero);
    return reinterpret_cast<ZigLLVMDILocalVariable*>(result);
}

ZigLLVMDIGlobalVariable *ZigLLVMCreateGlobalVariable(ZigLLVMDIBuilder *dbuilder,
    ZigLLVMDIScope *scope, const char *name, const char *linkage_name, ZigLLVMDIFile *file,
    unsigned line_no, ZigLLVMDIType *di_type, bool is_local_to_unit)
{
    DIGlobalVariableExpression *result = reinterpret_cast<DIBuilder*>(dbuilder)->createGlobalVariableExpression(
        reinterpret_cast<DIScope*>(scope),
        name,
        linkage_name,
        reinterpret_cast<DIFile*>(file),
        line_no,
        reinterpret_cast<DIType*>(di_type),
        is_local_to_unit);
    return reinterpret_cast<ZigLLVMDIGlobalVariable*>(result);
}

ZigLLVMDILocalVariable *ZigLLVMCreateParameterVariable(ZigLLVMDIBuilder *dbuilder,
        ZigLLVMDIScope *scope, const char *name, ZigLLVMDIFile *file, unsigned line_no,
        ZigLLVMDIType *type, bool always_preserve, unsigned flags, unsigned arg_no)
{
    assert(flags == 0);
    DILocalVariable *result = reinterpret_cast<DIBuilder*>(dbuilder)->createParameterVariable(
            reinterpret_cast<DIScope*>(scope),
            name,
            arg_no,
            reinterpret_cast<DIFile*>(file),
            line_no,
            reinterpret_cast<DIType*>(type),
            always_preserve,
            DINode::FlagZero);
    return reinterpret_cast<ZigLLVMDILocalVariable*>(result);
}

ZigLLVMDIScope *ZigLLVMLexicalBlockToScope(ZigLLVMDILexicalBlock *lexical_block) {
    DIScope *scope = reinterpret_cast<DILexicalBlock*>(lexical_block);
    return reinterpret_cast<ZigLLVMDIScope*>(scope);
}

ZigLLVMDIScope *ZigLLVMCompileUnitToScope(ZigLLVMDICompileUnit *compile_unit) {
    DIScope *scope = reinterpret_cast<DICompileUnit*>(compile_unit);
    return reinterpret_cast<ZigLLVMDIScope*>(scope);
}

ZigLLVMDIScope *ZigLLVMFileToScope(ZigLLVMDIFile *difile) {
    DIScope *scope = reinterpret_cast<DIFile*>(difile);
    return reinterpret_cast<ZigLLVMDIScope*>(scope);
}

ZigLLVMDIScope *ZigLLVMSubprogramToScope(ZigLLVMDISubprogram *subprogram) {
    DIScope *scope = reinterpret_cast<DISubprogram*>(subprogram);
    return reinterpret_cast<ZigLLVMDIScope*>(scope);
}

ZigLLVMDIScope *ZigLLVMTypeToScope(ZigLLVMDIType *type) {
    DIScope *scope = reinterpret_cast<DIType*>(type);
    return reinterpret_cast<ZigLLVMDIScope*>(scope);
}

ZigLLVMDICompileUnit *ZigLLVMCreateCompileUnit(ZigLLVMDIBuilder *dibuilder,
        unsigned lang, ZigLLVMDIFile *difile, const char *producer,
        bool is_optimized, const char *flags, unsigned runtime_version, const char *split_name,
        uint64_t dwo_id, bool emit_debug_info)
{
    DICompileUnit *result = reinterpret_cast<DIBuilder*>(dibuilder)->createCompileUnit(
            lang,
            reinterpret_cast<DIFile*>(difile),
            producer, is_optimized, flags, runtime_version, split_name,
            (emit_debug_info ? DICompileUnit::DebugEmissionKind::FullDebug : DICompileUnit::DebugEmissionKind::NoDebug),
            dwo_id);
    return reinterpret_cast<ZigLLVMDICompileUnit*>(result);
}


ZigLLVMDIFile *ZigLLVMCreateFile(ZigLLVMDIBuilder *dibuilder, const char *filename, const char *directory) {
    DIFile *result = reinterpret_cast<DIBuilder*>(dibuilder)->createFile(filename, directory);
    return reinterpret_cast<ZigLLVMDIFile*>(result);
}

ZigLLVMDISubprogram *ZigLLVMCreateFunction(ZigLLVMDIBuilder *dibuilder, ZigLLVMDIScope *scope,
        const char *name, const char *linkage_name, ZigLLVMDIFile *file, unsigned lineno,
        ZigLLVMDIType *fn_di_type, bool is_local_to_unit, bool is_definition, unsigned scope_line,
        unsigned flags, bool is_optimized, ZigLLVMDISubprogram *decl_subprogram)
{
    DISubroutineType *di_sub_type = static_cast<DISubroutineType*>(reinterpret_cast<DIType*>(fn_di_type));
    assert(flags == 0);
    DISubprogram *result = reinterpret_cast<DIBuilder*>(dibuilder)->createFunction(
            reinterpret_cast<DIScope*>(scope),
            name, linkage_name,
            reinterpret_cast<DIFile*>(file),
            lineno,
            di_sub_type,
            is_local_to_unit, is_definition, scope_line, DINode::FlagZero, is_optimized,
            nullptr,
            reinterpret_cast<DISubprogram *>(decl_subprogram));
    return reinterpret_cast<ZigLLVMDISubprogram*>(result);
}

void ZigLLVMDIBuilderFinalize(ZigLLVMDIBuilder *dibuilder) {
    reinterpret_cast<DIBuilder*>(dibuilder)->finalize();
}

LLVMValueRef ZigLLVMInsertDeclareAtEnd(ZigLLVMDIBuilder *dibuilder, LLVMValueRef storage,
        ZigLLVMDILocalVariable *var_info, ZigLLVMDILocation *debug_loc, LLVMBasicBlockRef basic_block_ref)
{
    Instruction *result = reinterpret_cast<DIBuilder*>(dibuilder)->insertDeclare(
            unwrap(storage),
            reinterpret_cast<DILocalVariable *>(var_info),
            reinterpret_cast<DIBuilder*>(dibuilder)->createExpression(),
            reinterpret_cast<DILocation*>(debug_loc),
            static_cast<BasicBlock*>(unwrap(basic_block_ref)));
    return wrap(result);
}

LLVMValueRef ZigLLVMInsertDeclare(ZigLLVMDIBuilder *dibuilder, LLVMValueRef storage,
        ZigLLVMDILocalVariable *var_info, ZigLLVMDILocation *debug_loc, LLVMValueRef insert_before_instr)
{
    Instruction *result = reinterpret_cast<DIBuilder*>(dibuilder)->insertDeclare(
            unwrap(storage),
            reinterpret_cast<DILocalVariable *>(var_info),
            reinterpret_cast<DIBuilder*>(dibuilder)->createExpression(),
            reinterpret_cast<DILocation*>(debug_loc),
            static_cast<Instruction*>(unwrap(insert_before_instr)));
    return wrap(result);
}

ZigLLVMDILocation *ZigLLVMGetDebugLoc(unsigned line, unsigned col, ZigLLVMDIScope *scope) {
    DebugLoc debug_loc = DebugLoc::get(line, col, reinterpret_cast<DIScope*>(scope), nullptr);
    return reinterpret_cast<ZigLLVMDILocation*>(debug_loc.get());
}

void ZigLLVMSetFastMath(LLVMBuilderRef builder_wrapped, bool on_state) {
    if (on_state) {
        FastMathFlags fmf;
        fmf.setFast();
        unwrap(builder_wrapped)->setFastMathFlags(fmf);
    } else {
        unwrap(builder_wrapped)->clearFastMathFlags();
    }
}

void ZigLLVMAddFunctionAttr(LLVMValueRef fn_ref, const char *attr_name, const char *attr_value) {
    Function *func = unwrap<Function>(fn_ref);
    const AttributeList attr_set = func->getAttributes();
    AttrBuilder attr_builder;
    if (attr_value) {
        attr_builder.addAttribute(attr_name, attr_value);
    } else {
        attr_builder.addAttribute(attr_name);
    }
    const AttributeList new_attr_set = attr_set.addAttributes(func->getContext(),
            AttributeList::FunctionIndex, attr_builder);
    func->setAttributes(new_attr_set);
}

void ZigLLVMAddFunctionAttrCold(LLVMValueRef fn_ref) {
    Function *func = unwrap<Function>(fn_ref);
    const AttributeList attr_set = func->getAttributes();
    const AttributeList new_attr_set = attr_set.addAttribute(func->getContext(), AttributeList::FunctionIndex,
            Attribute::Cold);
    func->setAttributes(new_attr_set);
}

void ZigLLVMParseCommandLineOptions(int argc, const char *const *argv) {
    llvm::cl::ParseCommandLineOptions(argc, argv);
}


static_assert((Triple::ArchType)ZigLLVM_LastArchType == Triple::LastArchType, "");
static_assert((Triple::VendorType)ZigLLVM_LastVendorType == Triple::LastVendorType, "");
static_assert((Triple::OSType)ZigLLVM_LastOSType == Triple::LastOSType, "");
static_assert((Triple::EnvironmentType)ZigLLVM_LastEnvironmentType == Triple::LastEnvironmentType, "");
static_assert((Triple::SubArchType)ZigLLVM_KalimbaSubArch_v5 == Triple::KalimbaSubArch_v5, "");

static_assert((Triple::ObjectFormatType)ZigLLVM_UnknownObjectFormat == Triple::UnknownObjectFormat, "");
static_assert((Triple::ObjectFormatType)ZigLLVM_COFF == Triple::COFF, "");
static_assert((Triple::ObjectFormatType)ZigLLVM_ELF == Triple::ELF, "");
static_assert((Triple::ObjectFormatType)ZigLLVM_MachO == Triple::MachO, "");
static_assert((Triple::ObjectFormatType)ZigLLVM_Wasm == Triple::Wasm, "");

const char *ZigLLVMGetArchTypeName(ZigLLVM_ArchType arch) {
    return (const char*)Triple::getArchTypeName((Triple::ArchType)arch).bytes_begin();
}

const char *ZigLLVMGetVendorTypeName(ZigLLVM_VendorType vendor) {
    return (const char*)Triple::getVendorTypeName((Triple::VendorType)vendor).bytes_begin();
}

const char *ZigLLVMGetOSTypeName(ZigLLVM_OSType os) {
    return (const char*)Triple::getOSTypeName((Triple::OSType)os).bytes_begin();
}

const char *ZigLLVMGetEnvironmentTypeName(ZigLLVM_EnvironmentType env_type) {
    return (const char*)Triple::getEnvironmentTypeName((Triple::EnvironmentType)env_type).bytes_begin();
}

void ZigLLVMGetNativeTarget(ZigLLVM_ArchType *arch_type, ZigLLVM_SubArchType *sub_arch_type,
        ZigLLVM_VendorType *vendor_type, ZigLLVM_OSType *os_type, ZigLLVM_EnvironmentType *environ_type,
        ZigLLVM_ObjectFormatType *oformat)
{
    char *native_triple = LLVMGetDefaultTargetTriple();
    Triple triple(native_triple);

    *arch_type = (ZigLLVM_ArchType)triple.getArch();
    *sub_arch_type = (ZigLLVM_SubArchType)triple.getSubArch();
    *vendor_type = (ZigLLVM_VendorType)triple.getVendor();
    *os_type = (ZigLLVM_OSType)triple.getOS();
    *environ_type = (ZigLLVM_EnvironmentType)triple.getEnvironment();
    *oformat = (ZigLLVM_ObjectFormatType)triple.getObjectFormat();

    free(native_triple);
}

const char *ZigLLVMGetSubArchTypeName(ZigLLVM_SubArchType sub_arch) {
    switch (sub_arch) {
        case ZigLLVM_NoSubArch:
            return "(none)";
        case ZigLLVM_ARMSubArch_v8_3a:
            return "v8_3a";
        case ZigLLVM_ARMSubArch_v8_2a:
            return "v8_2a";
        case ZigLLVM_ARMSubArch_v8_1a:
            return "v8_1a";
        case ZigLLVM_ARMSubArch_v8:
            return "v8";
        case ZigLLVM_ARMSubArch_v8r:
            return "v8r";
        case ZigLLVM_ARMSubArch_v8m_baseline:
            return "v8m_baseline";
        case ZigLLVM_ARMSubArch_v8m_mainline:
            return "v8m_mainline";
        case ZigLLVM_ARMSubArch_v7:
            return "v7";
        case ZigLLVM_ARMSubArch_v7em:
            return "v7em";
        case ZigLLVM_ARMSubArch_v7m:
            return "v7m";
        case ZigLLVM_ARMSubArch_v7s:
            return "v7s";
        case ZigLLVM_ARMSubArch_v7k:
            return "v7k";
        case ZigLLVM_ARMSubArch_v7ve:
            return "v7ve";
        case ZigLLVM_ARMSubArch_v6:
            return "v6";
        case ZigLLVM_ARMSubArch_v6m:
            return "v6m";
        case ZigLLVM_ARMSubArch_v6k:
            return "v6k";
        case ZigLLVM_ARMSubArch_v6t2:
            return "v6t2";
        case ZigLLVM_ARMSubArch_v5:
            return "v5";
        case ZigLLVM_ARMSubArch_v5te:
            return "v5te";
        case ZigLLVM_ARMSubArch_v4t:
            return "v4t";
        case ZigLLVM_KalimbaSubArch_v3:
            return "v3";
        case ZigLLVM_KalimbaSubArch_v4:
            return "v4";
        case ZigLLVM_KalimbaSubArch_v5:
            return "v5";
    }
    abort();
}

void ZigLLVMAddModuleDebugInfoFlag(LLVMModuleRef module) {
    unwrap(module)->addModuleFlag(Module::Warning, "Debug Info Version", DEBUG_METADATA_VERSION);
}

void ZigLLVMAddModuleCodeViewFlag(LLVMModuleRef module) {
    unwrap(module)->addModuleFlag(Module::Warning, "CodeView", 1);
}

static AtomicOrdering mapFromLLVMOrdering(LLVMAtomicOrdering Ordering) {
    switch (Ordering) {
        case LLVMAtomicOrderingNotAtomic: return AtomicOrdering::NotAtomic;
        case LLVMAtomicOrderingUnordered: return AtomicOrdering::Unordered;
        case LLVMAtomicOrderingMonotonic: return AtomicOrdering::Monotonic;
        case LLVMAtomicOrderingAcquire: return AtomicOrdering::Acquire;
        case LLVMAtomicOrderingRelease: return AtomicOrdering::Release;
        case LLVMAtomicOrderingAcquireRelease: return AtomicOrdering::AcquireRelease;
        case LLVMAtomicOrderingSequentiallyConsistent: return AtomicOrdering::SequentiallyConsistent;
    }
    abort();
}

LLVMValueRef ZigLLVMBuildCmpXchg(LLVMBuilderRef builder, LLVMValueRef ptr, LLVMValueRef cmp,
        LLVMValueRef new_val, LLVMAtomicOrdering success_ordering,
        LLVMAtomicOrdering failure_ordering)
{
    return wrap(unwrap(builder)->CreateAtomicCmpXchg(unwrap(ptr), unwrap(cmp), unwrap(new_val),
                mapFromLLVMOrdering(success_ordering), mapFromLLVMOrdering(failure_ordering)));
}

LLVMValueRef ZigLLVMBuildNSWShl(LLVMBuilderRef builder, LLVMValueRef LHS, LLVMValueRef RHS,
        const char *name)
{
    return wrap(unwrap(builder)->CreateShl(unwrap(LHS), unwrap(RHS), name, false, true));
}

LLVMValueRef ZigLLVMBuildNUWShl(LLVMBuilderRef builder, LLVMValueRef LHS, LLVMValueRef RHS,
        const char *name)
{
    return wrap(unwrap(builder)->CreateShl(unwrap(LHS), unwrap(RHS), name, true, false));
}

LLVMValueRef ZigLLVMBuildLShrExact(LLVMBuilderRef builder, LLVMValueRef LHS, LLVMValueRef RHS,
        const char *name)
{
    return wrap(unwrap(builder)->CreateLShr(unwrap(LHS), unwrap(RHS), name, true));
}

LLVMValueRef ZigLLVMBuildAShrExact(LLVMBuilderRef builder, LLVMValueRef LHS, LLVMValueRef RHS,
        const char *name)
{
    return wrap(unwrap(builder)->CreateAShr(unwrap(LHS), unwrap(RHS), name, true));
}


#include "buffer.hpp"

bool ZigLLDLink(ZigLLVM_ObjectFormatType oformat, const char **args, size_t arg_count, Buf *diag_buf) {
    ArrayRef<const char *> array_ref_args(args, arg_count);

    buf_resize(diag_buf, 0);
    class MyOStream: public raw_ostream {
        public:
            MyOStream(Buf *_diag_buf) : raw_ostream(true), diag_buf(_diag_buf) {

            }
            void write_impl(const char *ptr, size_t len) override {
                buf_append_mem(diag_buf, ptr, len);
            }
            uint64_t current_pos() const override {
                return buf_len(diag_buf);
            }
            Buf *diag_buf;
    } diag(diag_buf);

    switch (oformat) {
        case ZigLLVM_UnknownObjectFormat:
            zig_unreachable();

        case ZigLLVM_COFF:
<<<<<<< HEAD
            return lld::coff::link(array_ref_args, false);
=======
            return lld::coff::link(array_ref_args, false, diag);
>>>>>>> a966275e

        case ZigLLVM_ELF:
            return lld::elf::link(array_ref_args, false, diag);

        case ZigLLVM_MachO:
            return lld::mach_o::link(array_ref_args, diag);

        case ZigLLVM_Wasm:
            zig_panic("ZigLLDLink for Wasm");
    }
    zig_unreachable();
}<|MERGE_RESOLUTION|>--- conflicted
+++ resolved
@@ -793,11 +793,7 @@
             zig_unreachable();
 
         case ZigLLVM_COFF:
-<<<<<<< HEAD
-            return lld::coff::link(array_ref_args, false);
-=======
             return lld::coff::link(array_ref_args, false, diag);
->>>>>>> a966275e
 
         case ZigLLVM_ELF:
             return lld::elf::link(array_ref_args, false, diag);
